--- conflicted
+++ resolved
@@ -1,11 +1,7 @@
 {
 	"id": "wikidata-importer",
 	"name": "Wikidata Importer",
-<<<<<<< HEAD
-	"version": "1.1.0",
-=======
 	"version": "1.1.1",
->>>>>>> 3cc676dd
 	"minAppVersion": "0.15.0",
 	"description": "Import data from Wikidata into your vault.",
 	"author": "Sam Rose",
